--- conflicted
+++ resolved
@@ -98,9 +98,6 @@
         μ_step += 1
     end
 
-<<<<<<< HEAD
-    info("performed " * string(μ_step) * " backtracking")
-=======
     isnan(new_logl) && throw(error("Loglikelihood is NaN, aborting..."))
     isinf(new_logl) && throw(error("Loglikelihood is Inf, aborting..."))
     isinf(μ) && throw(error("step size weird! it is $μ and max df is " * string(maximum(v.gk)) * "!!\n", color=:red))
@@ -121,7 +118,6 @@
         # println(size(findall(v.b .> 100)))
         # println("reached here!")
         # return ff
->>>>>>> c59d481c
 
     return μ::T, μ_step::Int, new_logl::T
 end
@@ -185,34 +181,6 @@
 
     # initialize booleans
     converged = false             # scaled_norm < tol?
-<<<<<<< HEAD
-
-    # initialize empty vectors to facilitate garbage collection in (snpmatrix)-(vector) computation
-    store = Vector{Vector{T}}(3)
-    store[1] = zeros(T, size(v.df))  # length p 
-    store[2] = zeros(T, size(v.xgk)) # length n
-    store[3] = zeros(T, size(v.gk))  # length J * k
-
-    #initilize the intercept to the log of the sample mean to avoid overflow
-    # v.c[1] = log(mean(y))
-
-    # compute some summary statistics for our snpmatrix
-    mean_vec, minor_allele, = summarize(x)
-    people, snps = size(x)
-
-    #weight snps based on maf or other user defined weights
-    if use_maf
-        maf = deepcopy(mean_vec) 
-        my_snpMAF, my_snpweights = calculate_snp_weights(x,y,k,v,use_maf,maf)
-        hold_std_vec = deepcopy(std_vec)
-        Base.A_mul_B!(std_vec, diagm(hold_std_vec), my_snpweights[1,:])
-    end
-
-    #precompute mean and standard deviations for each snp. 
-    update_mean!(mean_vec, minor_allele, snps)
-    std_vec = std_reciprocal(x, mean_vec)
-=======
->>>>>>> c59d481c
     
     # Begin IHT calculations
     v = IHTVariables(x, z, y, J, k)
@@ -242,23 +210,8 @@
         save_prev!(v)
         logl = next_logl
 
-<<<<<<< HEAD
-        #calculate the step size μ and check loglikelihood is not NaN or Inf
-        (μ, μ_step, next_logl) = iht_poisson!(v, x, z, y, J, k, mean_vec, std_vec, glm, logl, store, temp_vec, mm_iter, max_step)
-        
-        if isnan(next_logl) || isinf(next_logl)
-            info("model size is" * string(k))
-            info("current iteration is " * string(mm_iter))
-            info("snpmatrix is " * string(size(x)))
-            println("there are " * string(sum(v.b .== 20)) * " entries of b that is 20 or larger")
-        end
-
-        !isnan(next_logl) || throw(error("Loglikelihood function is NaN, aborting..."))
-        !isinf(next_logl) || throw(error("Loglikelihood function is Inf, aborting..."))
-=======
         #take gradient step, return loglikelihood and step size
         (μ, μ_step, next_logl) = iht_poisson!(v, x, z, y, J, k, glm, logl, temp_vec, mm_iter, max_step)
->>>>>>> c59d481c
 
         #perform debiasing (after v.b have been updated via iht_logistic) whenever possible
         if debias && sum(v.idx) == size(v.xk, 2)
@@ -280,9 +233,6 @@
         #if current model is very bad, we scale down everything
         # maximum(v.b) >= 7 && adhoc_scale_down(v, mm_iter, show_info)
 
-<<<<<<< HEAD
-        info("current loglikelihood is " * string(logl))
-=======
         # update score (gradient) and p vector for next iteration using stepsize μ 
         update_df!(glm, v, x_bitmatrix, z, y)
 
@@ -294,7 +244,6 @@
         else
             convg = abs(next_logl - logl) < 1e-6 * (abs(logl) + 1.0) && next_logl > -1e50
         end
->>>>>>> c59d481c
 
         if converged && mm_iter > 1
             tot_time = time() - start_time
