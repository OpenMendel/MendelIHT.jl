"""
    cv_iht(d, l, x, z, y, J, path, q)

For each model specified in `path`, performs `q`-fold cross validation and 
returns the (averaged) deviance residuals. 

The purpose of this function is to find the best sparsity level `k`, judiciously obtained
from selecting the model with the minimum out-of-sample error. Automatically finds the 
correct version of `L0_reg` to use depending on the type of `x`. By default, each CPU runs 
a different model for a given fold. To use this function, start julia using 4 processors 
(the more the better) by:

    julia> using Distributed
    julia> addprocs(4)

# Warning
Do not remove files with random file names when you run this function. There are 
memory mapped files that will be deleted automatically once they are no longer needed.

# Arguments
- `d`: A distribution (e.g. Normal, Bernoulli)
- `l`: A link function (e.g. Loglink, ProbitLink)
- `x`: A SnpArray, which can be memory mapped to a file. Does not engage in any linear algebra
- `z`: Matrix of non-genetic covariates. The first column usually denotes the intercept. 
- `y`: Response vector
- `J`: The number of maximum groups
- `path`: Vector storing different model sizes
- `q`: Number of cross validation folds. For large data do not set this to be greater than 5

# Optional Arguments: 
- `group` vector storing group membership
- `weight` vector storing vector of weights containing prior knowledge on each SNP
- `folds`: Vector that separates the sample into q disjoint subsets
- `destin`: Directory where intermediate files will be generated. Directory name must end with `/`.
- `init`: Boolean indicating whether we should initialize IHT algorithm at a good starting guess
- `use_maf`: Boolean indicating we should scale the projection step by a weight vector 
- `debias`: Boolean indicating whether we should debias at each IHT step
- `showinfo`: Whether we want IHT to print meaningful intermediate steps
- `parallel`: Whether we want to run cv_iht using multiple CPUs (highly recommended)
- 'est_r': For NegativeBinomial, update r using MM algorithm (est_r=1) or Newton's method (est_r=2)
"""
function cv_iht(
    d        :: UnivariateDistribution,
    l        :: Link,
    x        :: Union{AbstractMatrix{T}, SnpArray},
    z        :: AbstractMatrix{T},
    y        :: AbstractVector{T},
    J        :: Int64,
    path     :: DenseVector{Int},
    q        :: Int64;
    group    :: AbstractVector{Int} = Int[],
    weight   :: AbstractVector{T} = T[],
    folds    :: DenseVector{Int} = rand(1:q, size(x, 1)),
    destin   :: String = "./",
    init     :: Bool = false,
    use_maf  :: Bool = false,
    debias   :: Bool = false,
    showinfo :: Bool = true,
    parallel :: Bool = false,
    est_r    :: Int = 0
) where {T <: Float}

    # preallocate mean squared error matrix
    nmodels = length(path)
    mses = zeros(nmodels, q)

    for fold in 1:q
        # find entries that are for test sets and train sets
        test_idx  = folds .== fold
        train_idx = .!test_idx

        # validate trained models on test data by computing deviance residuals
<<<<<<< HEAD
        mses[:, fold] .= train_and_validate(train_idx, test_idx, d, l, x, z, y, J, path, fold, group=group, weight=weight, init=init, use_maf=use_maf, debias=debias, showinfo=false, parallel=parallel, est_r=est_r)
=======
        mses[:, fold] .= train_and_validate(train_idx, test_idx, d, l, x, z, y, J, path, fold, group=group, weight=weight, destin=destin, init=init, use_maf=use_maf, debias=debias, showinfo=false, parallel=parallel)
    end

    #weight mses for each fold by their size before averaging
    mse = meanloss(mses, q, folds)

    # find best model size and print cross validation result
    k = path[argmin(mse)] :: Int
    showinfo && print_cv_results(mse, path, k)

    return mse
end

"""
Performs q-fold cross validation for Iterative hard thresholding to 
determine the best model size `k`. The function is the same as `cv_iht` 
except here each `fold` is distributed to a different CPU as opposed 
to each `path` to a different CPU. 
"""
function cv_iht_distribute_fold(
    d        :: UnivariateDistribution,
    l        :: Link,
    x        :: Union{AbstractMatrix{T}, SnpArray},
    z        :: AbstractMatrix{T},
    y        :: AbstractVector{T},
    J        :: Int64,
    path     :: DenseVector{Int},
    q        :: Int64;
    group    :: AbstractVector{Int} = Int[],
    weight   :: AbstractVector{T} = T[],
    folds    :: DenseVector{Int} = rand(1:q, size(x, 1)),
    destin   :: String = "./", 
    init     :: Bool = false,
    use_maf  :: Bool = false,
    debias   :: Bool = false,
    showinfo :: Bool = true,
    parallel :: Bool = false
) where {T <: Float}

    # for each fold, allocate train/test set, train the model, and test the model
    mses = (parallel ? pmap : map)(1:q) do fold
        test_idx  = folds .== fold
        train_idx = .!test_idx
        betas, cs = pfold_train(train_idx, x, z, y, J, d, l, path, fold, group=group, weight=weight, destin=destin, init=init, use_maf=use_maf, debias=debias, showinfo=false)
        return pfold_validate(test_idx, betas, cs, x, z, y, J, d, l, path, fold, group=group, weight=weight, destin=destin, init=init, use_maf=use_maf, debias=debias, showinfo=false)
>>>>>>> d658d028
    end

    #weight mses for each fold by their size before averaging
    mse = meanloss(mses, q, folds)

    # find best model size and print cross validation result
    k = path[argmin(mse)] :: Int
    showinfo && print_cv_results(mse, path, k)

    return mse
end

"""
Runs IHT across many different model sizes specifed in `path`. 

This is basically the same as `cv_iht` except we **DO NOT** validate each model 
in a holdout set, meaning that this will definitely induce overfitting as we increase
model size. Use this to perform a quick estimate a range of feasible model sizes before 
engaging in full cross validation. 
"""
function iht_run_many_models(
    d        :: UnivariateDistribution,
    l        :: Link,
    x        :: Union{AbstractMatrix{T}, SnpArray},
    z        :: AbstractMatrix{T},
    y        :: AbstractVector{T},
    J        :: Int64,
    path     :: DenseVector{Int};
    group    :: AbstractVector{Int} = Int[],
    weight   :: AbstractVector{T} = T[],
    init     :: Bool = false,
    use_maf  :: Bool = false,
    debias   :: Bool = false,
    showinfo :: Bool = true,
    parallel :: Bool = false,
    est_r    :: Int = 0
) where {T <: Float}

    # for each k, run L0_reg and store the loglikelihoods
    typeof(x) == SnpArray && (xbm = SnpBitMatrix{T}(x, model=ADDITIVE_MODEL, center=true, scale=true);)
    results = (parallel ? pmap : map)(path) do k
        if typeof(x) == SnpArray 
            return L0_reg(x, xbm, z, y, 1, k, d, l, group=group, weight=weight, init=init, est_r=est_r, use_maf=use_maf, debias=debias, show_info=false)
        else 
            return L0_reg(x, z, y, 1, k, d, l, group=group, weight=weight, init=init, est_r=est_r, use_maf=use_maf, debias=debias, show_info=false)
        end
    end

    loglikelihoods = zeros(size(path, 1))
    for i in 1:length(results)
        loglikelihoods[i] = results[i].logl
    end

    #display result and then return
    showinfo && print_a_bunch_of_path_results(loglikelihoods, path)
    return loglikelihoods
end

"""
This function trains a bunch of models, where each model has a different sparsity 
parameter, k, which is specified in the variable `path`. Then each trained model is used to
compute the deviance residuals (i.e. mean squared error for normal response) on the test set.
on the test set. This deviance residuals vector is returned
"""
function train_and_validate(train_idx::BitArray, test_idx::BitArray, d::UnivariateDistribution, 
                    l::Link, x::SnpArray, z::AbstractMatrix{T}, y::AbstractVector{T}, J::Int64, 
                    path::DenseVector{Int}, fold::Int; group::AbstractVector{Int}=Int[],
<<<<<<< HEAD
                    weight::AbstractVector{T}=T[], init::Bool=false, use_maf::Bool=false, 
                    debias::Bool=false, showinfo::Bool=true, parallel::Bool=false, est_r::Int=0) where {T <: Float}
=======
                    weight::AbstractVector{T}=T[], init::Bool=false, destin::String = "./",
                    use_maf::Bool=false, debias::Bool=false, showinfo::Bool=true, 
                    parallel::Bool=false) where {T <: Float}
>>>>>>> d658d028

    # create directory for memory mapping
    train_file = destin * randstring(100) * ".bed"
    test_file  = destin * randstring(100) * ".bed"

    # first allocate arrays needed for computing deviance residuals
    p, q = size(x, 2), size(z, 2)
    nmodels = length(path)
    test_size = sum(test_idx)
    xb = zeros(T, test_size)
    zc = zeros(T, test_size)
    μ  = zeros(T, test_size)

    # allocate train model
    x_train = SnpArray(train_file, sum(train_idx), p)
    copyto!(x_train, @view(x[train_idx, :]))
    x_trainbm = SnpBitMatrix{T}(x_train, model=ADDITIVE_MODEL, center=true, scale=true); 
    z_train = z[train_idx, :]
    y_train = y[train_idx]

    # allocate test model
    x_test = SnpArray(test_file, test_size, p)
    copyto!(x_test, @view(x[test_idx, :]))
    x_testbm = SnpBitMatrix{T}(x_test, model=ADDITIVE_MODEL, center=true, scale=true); 
    z_test = z[test_idx, :]
    y_test = y[test_idx]

    # allocate group and weight vectors if supplied
    group_train = (group == Int[] ? Int[] : group[train_idx])
    weight_train = (weight == T[] ? T[] : weight[train_idx])
    
    # for each k in path, run L0_reg and compute mse
    try
        mses = (parallel ? pmap : map)(path) do k

<<<<<<< HEAD
        #run IHT on training model with given k
        result = L0_reg(x_train, x_trainbm, z[train_idx, :], y[train_idx], 1, k, d, l, group=group_train, weight=weight_train, init=init, est_r=est_r, use_maf=use_maf, debias=debias, show_info=showinfo)

        # compute estimated response Xb: [xb zc] = [x_test z_test] * [b; c] and update mean μ = g^{-1}(xb)
        A_mul_B!(xb, zc, x_testbm, z[test_idx, :], result.beta, result.c) 
        update_μ!(μ, xb .+ zc, l)
        
        # if Negative Binomial, update r
        if typeof(d) == NegativeBinomial{Float64}
            if est_r == 1
                d = update_r!(d, y[test_idx], μ)
            elseif est_r == 2   
                new_r = mle_for_θ(y[test_idx], μ, θ=d.r)
                d = NegativeBinomial(new_r, 0.5)
            end
        end
=======
            #run IHT on training model with given k
            result = L0_reg(x_train, x_trainbm, z_train, y_train, 1, k, d, l, group=group_train, weight=weight_train, init=init, use_maf=use_maf, debias=debias, show_info=showinfo)

            # compute estimated response Xb: [xb zc] = [x_test z_test] * [b; c] and update mean μ = g^{-1}(xb)
            A_mul_B!(xb, zc, x_testbm, z_test, result.beta, result.c) 
            update_μ!(μ, xb .+ zc, l)
>>>>>>> d658d028

            # compute sum of squared deviance residuals. For normal, this is equivalent to out-of-sample error
            return deviance(d, y_test, μ)
        end
    finally 
        #clean up 
        rm(train_file, force=true)
        rm(test_file, force=true)
    end
    
    return mses
end

function train_and_validate(train_idx::BitArray, test_idx::BitArray, d::UnivariateDistribution, 
<<<<<<< HEAD
                    l::Link, x::AbstractMatrix{T}, z::AbstractMatrix{T}, y::AbstractVector{T}, J::Int64, 
                    path::DenseVector{Int}, fold::Int; group::AbstractVector{Int}=Int[],
                    weight::AbstractVector{T}=T[], init::Bool=false, use_maf::Bool=false, 
                    debias::Bool=false, showinfo::Bool=true, parallel::Bool=false, est_r::Int=0) where {T <: Float}
=======
                    l::Link, x::AbstractMatrix{T}, z::AbstractMatrix{T}, y::AbstractVector{T}, 
                    J::Int64, path::DenseVector{Int}, fold::Int; group::AbstractVector{Int}=Int[],
                    weight::AbstractVector{T}=T[], destin::String = "./", init::Bool=false, 
                    use_maf::Bool=false, debias::Bool=false, showinfo::Bool=true, 
                    parallel::Bool=false) where {T <: Float}
>>>>>>> d658d028

    # first allocate arrays needed for computing deviance residuals
    p, q = size(x, 2), size(z, 2)
    nmodels = length(path)
    test_size = sum(test_idx)
    xb = zeros(T, test_size)
    zc = zeros(T, test_size)
    μ  = zeros(T, test_size)

    # allocate train model and test models
    x_train = x[train_idx, :]
    x_test = x[test_idx, :]

    # allocate group and weight vectors if supplied
    group_train = (group == Int[] ? Int[] : group[train_idx])
    weight_train = (weight == T[] ? T[] : weight[train_idx])
    
    # for each k in path, run L0_reg and compute mse
    mses = (parallel ? pmap : map)(path) do k
        #run IHT on training model with given k
        result = L0_reg(x_train, z[train_idx, :], y[train_idx], 1, k, d, l, group=group_train, weight=weight_train, init=init, est_r=est_r, use_maf=use_maf, debias=debias, show_info=showinfo)

        # compute estimated response Xb: [xb zc] = [x_test z_test] * [b; c] and update mean μ = g^{-1}(xb)
        A_mul_B!(xb, zc, x_test, z[test_idx, :], result.beta, result.c) 
        update_μ!(μ, xb .+ zc, l)
        
        # if Negative Binomial, update r
        if typeof(d) == NegativeBinomial{Float64}
            if est_r == 1
                d = update_r!(d, y, v.μ)
            elseif est_r == 2   
                new_r = mle_for_θ(y, v.μ, θ=d.r)
                d = NegativeBinomial(new_r, 0.5)
            end
        end

        # compute sum of squared deviance residuals. For normal, this is equivalent to out-of-sample error
        return deviance(d, y[test_idx], μ)
    end

    return mses
end

function pfold_train(train_idx::BitArray, x::SnpArray, z::AbstractMatrix{T},
    y::AbstractVector{T}, J::Int64, d::UnivariateDistribution, l::Link, 
    path::DenseVector{Int}, fold::Int64; group::AbstractVector{Int}=Int[], 
    weight::AbstractVector{T}=T[], destin::String = "./", init::Bool=false, 
    use_maf::Bool =false, max_iter::Int = 100, max_step::Int = 3, 
    debias::Bool = false, showinfo::Bool = false) where {T <: Float}

    # create directory for memory mapping
    train_file = destin * randstring(100) * ".bed"

    #preallocate arrays
    p, q = size(x, 2), size(z, 2)
    nmodels = length(path)
    betas = zeros(T, p, nmodels)
    cs = zeros(T, q, nmodels)

    # allocate training data
    x_train = SnpArray(train_file, sum(train_idx), p)
    copyto!(x_train, view(x, train_idx, :))
    x_trainbm = SnpBitMatrix{T}(x_train, model=ADDITIVE_MODEL, center=true, scale=true); 

    try 
        for i in 1:length(path)
            k = path[i]
            result = L0_reg(x_train, x_trainbm, z[train_idx, :], y[train_idx], 1, k, d, l, group=group, weight=weight, init=init, use_maf=use_maf, debias=debias, show_info=false)
            betas[:, i] .= result.beta
            cs[:, i] .= result.c
        end
    finally
        rm(train_file, force=true) #clean up
    end

    return betas, cs
end

"""
This function takes a trained model, and returns the mean squared error (mse) of that model 
on the test set. A vector of mse is returned, where each entry corresponds to the training
set on each fold with different sparsity parameter. 
"""
function pfold_validate(test_idx::BitArray, betas::AbstractMatrix{T}, cs::AbstractMatrix{T},
    x::SnpArray, z::AbstractMatrix{T}, y::AbstractVector{T}, J::Int64, d::UnivariateDistribution, 
    l::Link, path::DenseVector{Int}, fold::Int64; group::AbstractVector{Int}=Int[], 
    weight::AbstractVector{T}=T[], destin::String = "./", init::Bool=false, use_maf::Bool = false, 
    max_iter::Int = 100, max_step::Int = 3, debias::Bool = false, showinfo::Bool = false
    ) where {T <: Float}
    
    # create directory for memory mapping
    test_file = destin * randstring(100) * ".bed"

    # preallocate arrays
    p, q = size(x, 2), size(z, 2)
    test_size = sum(test_idx)
    mse = zeros(T, length(path))
    xb = zeros(T, test_size)
    zc = zeros(T, test_size)
    μ  = zeros(T, test_size)

    # allocate test model
    x_test = SnpArray(test_file, sum(test_idx), p)
    y_test = y[test_idx]
    copyto!(x_test, @view(x[test_idx, :]))
    x_testbm = SnpBitMatrix{T}(x_test, model=ADDITIVE_MODEL, center=true, scale=true); 

    # for each computed model stored in betas, compute the deviance residuals (i.e. generalized mean squared error) on test set
    try
        for i = 1:size(betas, 2)
            # compute estimated response Xb: [xb zc] = [x_test z_test] * [b; c] and update mean μ = g^{-1}(xb)
            A_mul_B!(xb, zc, x_testbm, z[test_idx, :], @view(betas[:, i]), @view(cs[:, i])) 
            update_μ!(μ, xb .+ zc, l)

            # compute sum of squared deviance residuals. For normal, this is equivalent to out-of-sample error
            mse[i] = deviance(d, y_test, μ)
        end
    finally
        rm(test_file, force=true) #clean up
    end

    return mse
end

"""
This function scale mean squared errors (deviance residuals) for each fold by its own fold size.
"""
function meanloss(fitloss::Matrix{T}, q::Int64, 
                  folds::DenseVector{Int}) where {T <: Float}
    ninfold = zeros(Int, q)
    for fold in folds
        ninfold[fold] += 1
    end

    loss = zeros(T, size(fitloss, 1))
    for j = 1:size(fitloss, 2)
        wfold = convert(T, ninfold[j]/length(folds))
        for i = 1:size(fitloss, 1)
            loss[i] += fitloss[i, j]*wfold
        end
    end

    return loss
end

function meanloss(mses::Vector{Vector{T}}, num_fold::Int64, 
                  folds::DenseVector{Int}) where {T <: Float}

    fitloss = hcat(mses...) :: Matrix{T}
    ninfold = zeros(Int, num_fold)
    for fold in folds
        ninfold[fold] += 1
    end

    loss = zeros(size(fitloss, 1))
    for j = 1:size(fitloss, 2)
        wfold = convert(T, ninfold[j]/length(folds))
        for i = 1:size(fitloss, 1)
            loss[i] += fitloss[i, j]*wfold
        end
    end

    return loss
end<|MERGE_RESOLUTION|>--- conflicted
+++ resolved
@@ -1,22 +1,18 @@
+  
 """
     cv_iht(d, l, x, z, y, J, path, q)
-
 For each model specified in `path`, performs `q`-fold cross validation and 
 returns the (averaged) deviance residuals. 
-
 The purpose of this function is to find the best sparsity level `k`, judiciously obtained
 from selecting the model with the minimum out-of-sample error. Automatically finds the 
 correct version of `L0_reg` to use depending on the type of `x`. By default, each CPU runs 
 a different model for a given fold. To use this function, start julia using 4 processors 
 (the more the better) by:
-
     julia> using Distributed
     julia> addprocs(4)
-
 # Warning
 Do not remove files with random file names when you run this function. There are 
 memory mapped files that will be deleted automatically once they are no longer needed.
-
 # Arguments
 - `d`: A distribution (e.g. Normal, Bernoulli)
 - `l`: A link function (e.g. Loglink, ProbitLink)
@@ -26,7 +22,6 @@
 - `J`: The number of maximum groups
 - `path`: Vector storing different model sizes
 - `q`: Number of cross validation folds. For large data do not set this to be greater than 5
-
 # Optional Arguments: 
 - `group` vector storing group membership
 - `weight` vector storing vector of weights containing prior knowledge on each SNP
@@ -37,7 +32,6 @@
 - `debias`: Boolean indicating whether we should debias at each IHT step
 - `showinfo`: Whether we want IHT to print meaningful intermediate steps
 - `parallel`: Whether we want to run cv_iht using multiple CPUs (highly recommended)
-- 'est_r': For NegativeBinomial, update r using MM algorithm (est_r=1) or Newton's method (est_r=2)
 """
 function cv_iht(
     d        :: UnivariateDistribution,
@@ -56,8 +50,7 @@
     use_maf  :: Bool = false,
     debias   :: Bool = false,
     showinfo :: Bool = true,
-    parallel :: Bool = false,
-    est_r    :: Int = 0
+    parallel :: Bool = false
 ) where {T <: Float}
 
     # preallocate mean squared error matrix
@@ -70,9 +63,6 @@
         train_idx = .!test_idx
 
         # validate trained models on test data by computing deviance residuals
-<<<<<<< HEAD
-        mses[:, fold] .= train_and_validate(train_idx, test_idx, d, l, x, z, y, J, path, fold, group=group, weight=weight, init=init, use_maf=use_maf, debias=debias, showinfo=false, parallel=parallel, est_r=est_r)
-=======
         mses[:, fold] .= train_and_validate(train_idx, test_idx, d, l, x, z, y, J, path, fold, group=group, weight=weight, destin=destin, init=init, use_maf=use_maf, debias=debias, showinfo=false, parallel=parallel)
     end
 
@@ -118,7 +108,6 @@
         train_idx = .!test_idx
         betas, cs = pfold_train(train_idx, x, z, y, J, d, l, path, fold, group=group, weight=weight, destin=destin, init=init, use_maf=use_maf, debias=debias, showinfo=false)
         return pfold_validate(test_idx, betas, cs, x, z, y, J, d, l, path, fold, group=group, weight=weight, destin=destin, init=init, use_maf=use_maf, debias=debias, showinfo=false)
->>>>>>> d658d028
     end
 
     #weight mses for each fold by their size before averaging
@@ -133,7 +122,6 @@
 
 """
 Runs IHT across many different model sizes specifed in `path`. 
-
 This is basically the same as `cv_iht` except we **DO NOT** validate each model 
 in a holdout set, meaning that this will definitely induce overfitting as we increase
 model size. Use this to perform a quick estimate a range of feasible model sizes before 
@@ -153,17 +141,16 @@
     use_maf  :: Bool = false,
     debias   :: Bool = false,
     showinfo :: Bool = true,
-    parallel :: Bool = false,
-    est_r    :: Int = 0
+    parallel :: Bool = false
 ) where {T <: Float}
 
     # for each k, run L0_reg and store the loglikelihoods
     typeof(x) == SnpArray && (xbm = SnpBitMatrix{T}(x, model=ADDITIVE_MODEL, center=true, scale=true);)
     results = (parallel ? pmap : map)(path) do k
         if typeof(x) == SnpArray 
-            return L0_reg(x, xbm, z, y, 1, k, d, l, group=group, weight=weight, init=init, est_r=est_r, use_maf=use_maf, debias=debias, show_info=false)
+            return L0_reg(x, xbm, z, y, 1, k, d, l, group=group, weight=weight, init=init, use_maf=use_maf, debias=debias, show_info=false)
         else 
-            return L0_reg(x, z, y, 1, k, d, l, group=group, weight=weight, init=init, est_r=est_r, use_maf=use_maf, debias=debias, show_info=false)
+            return L0_reg(x, z, y, 1, k, d, l, group=group, weight=weight, init=init, use_maf=use_maf, debias=debias, show_info=false)
         end
     end
 
@@ -186,14 +173,9 @@
 function train_and_validate(train_idx::BitArray, test_idx::BitArray, d::UnivariateDistribution, 
                     l::Link, x::SnpArray, z::AbstractMatrix{T}, y::AbstractVector{T}, J::Int64, 
                     path::DenseVector{Int}, fold::Int; group::AbstractVector{Int}=Int[],
-<<<<<<< HEAD
-                    weight::AbstractVector{T}=T[], init::Bool=false, use_maf::Bool=false, 
-                    debias::Bool=false, showinfo::Bool=true, parallel::Bool=false, est_r::Int=0) where {T <: Float}
-=======
                     weight::AbstractVector{T}=T[], init::Bool=false, destin::String = "./",
                     use_maf::Bool=false, debias::Bool=false, showinfo::Bool=true, 
                     parallel::Bool=false) where {T <: Float}
->>>>>>> d658d028
 
     # create directory for memory mapping
     train_file = destin * randstring(100) * ".bed"
@@ -229,31 +211,12 @@
     try
         mses = (parallel ? pmap : map)(path) do k
 
-<<<<<<< HEAD
-        #run IHT on training model with given k
-        result = L0_reg(x_train, x_trainbm, z[train_idx, :], y[train_idx], 1, k, d, l, group=group_train, weight=weight_train, init=init, est_r=est_r, use_maf=use_maf, debias=debias, show_info=showinfo)
-
-        # compute estimated response Xb: [xb zc] = [x_test z_test] * [b; c] and update mean μ = g^{-1}(xb)
-        A_mul_B!(xb, zc, x_testbm, z[test_idx, :], result.beta, result.c) 
-        update_μ!(μ, xb .+ zc, l)
-        
-        # if Negative Binomial, update r
-        if typeof(d) == NegativeBinomial{Float64}
-            if est_r == 1
-                d = update_r!(d, y[test_idx], μ)
-            elseif est_r == 2   
-                new_r = mle_for_θ(y[test_idx], μ, θ=d.r)
-                d = NegativeBinomial(new_r, 0.5)
-            end
-        end
-=======
             #run IHT on training model with given k
             result = L0_reg(x_train, x_trainbm, z_train, y_train, 1, k, d, l, group=group_train, weight=weight_train, init=init, use_maf=use_maf, debias=debias, show_info=showinfo)
 
             # compute estimated response Xb: [xb zc] = [x_test z_test] * [b; c] and update mean μ = g^{-1}(xb)
             A_mul_B!(xb, zc, x_testbm, z_test, result.beta, result.c) 
             update_μ!(μ, xb .+ zc, l)
->>>>>>> d658d028
 
             # compute sum of squared deviance residuals. For normal, this is equivalent to out-of-sample error
             return deviance(d, y_test, μ)
@@ -268,18 +231,11 @@
 end
 
 function train_and_validate(train_idx::BitArray, test_idx::BitArray, d::UnivariateDistribution, 
-<<<<<<< HEAD
-                    l::Link, x::AbstractMatrix{T}, z::AbstractMatrix{T}, y::AbstractVector{T}, J::Int64, 
-                    path::DenseVector{Int}, fold::Int; group::AbstractVector{Int}=Int[],
-                    weight::AbstractVector{T}=T[], init::Bool=false, use_maf::Bool=false, 
-                    debias::Bool=false, showinfo::Bool=true, parallel::Bool=false, est_r::Int=0) where {T <: Float}
-=======
                     l::Link, x::AbstractMatrix{T}, z::AbstractMatrix{T}, y::AbstractVector{T}, 
                     J::Int64, path::DenseVector{Int}, fold::Int; group::AbstractVector{Int}=Int[],
                     weight::AbstractVector{T}=T[], destin::String = "./", init::Bool=false, 
                     use_maf::Bool=false, debias::Bool=false, showinfo::Bool=true, 
                     parallel::Bool=false) where {T <: Float}
->>>>>>> d658d028
 
     # first allocate arrays needed for computing deviance residuals
     p, q = size(x, 2), size(z, 2)
@@ -299,22 +255,13 @@
     
     # for each k in path, run L0_reg and compute mse
     mses = (parallel ? pmap : map)(path) do k
+
         #run IHT on training model with given k
-        result = L0_reg(x_train, z[train_idx, :], y[train_idx], 1, k, d, l, group=group_train, weight=weight_train, init=init, est_r=est_r, use_maf=use_maf, debias=debias, show_info=showinfo)
+        result = L0_reg(x_train, z[train_idx, :], y[train_idx], 1, k, d, l, group=group_train, weight=weight_train, init=init, use_maf=use_maf, debias=debias, show_info=showinfo)
 
         # compute estimated response Xb: [xb zc] = [x_test z_test] * [b; c] and update mean μ = g^{-1}(xb)
         A_mul_B!(xb, zc, x_test, z[test_idx, :], result.beta, result.c) 
         update_μ!(μ, xb .+ zc, l)
-        
-        # if Negative Binomial, update r
-        if typeof(d) == NegativeBinomial{Float64}
-            if est_r == 1
-                d = update_r!(d, y, v.μ)
-            elseif est_r == 2   
-                new_r = mle_for_θ(y, v.μ, θ=d.r)
-                d = NegativeBinomial(new_r, 0.5)
-            end
-        end
 
         # compute sum of squared deviance residuals. For normal, this is equivalent to out-of-sample error
         return deviance(d, y[test_idx], μ)
