--- conflicted
+++ resolved
@@ -21,11 +21,7 @@
 
 function gwas1_data()
 	# dataset with 10000 SNP and 2200 people. The SNP matrix is 2200x10000
-<<<<<<< HEAD
 	x = SnpArray("gwas 1 data") 
-=======
-	x = SnpArray("gwas 1 data")
->>>>>>> 7212c560
 	y = CSV.read("gwas 1 data_kevin.fam", delim = ',', header = false) # same file, comma separated
 	y = convert(Array{Float64,1}, y[:, 6])
 	J = 1
@@ -54,11 +50,7 @@
 	@test typeof(v) == IHTVariable{eltype(y), typeof(y)}
 	@test typeof(x) == SnpData || typeof(x) <: SnpArray
 
-<<<<<<< HEAD
-	@test size(v.b)    == (2,) 
-=======
 	@test size(v.b)    == (2,)
->>>>>>> 7212c560
 	@test size(v.b0)   == (2,)
 	@test size(v.xb)   == (6,)
 	@test size(v.xb0)  == (6,)
@@ -88,13 +80,8 @@
 @testset "_init_iht_indices" begin
 	(x, y, J, k, v) = gwas1_data()
 
-<<<<<<< HEAD
 	# if v.idx is zero vector (i.e. first iteration of L0_reg), running _iht_indices should 
 	# set v.idx = 1 for the k largest terms in v.df 
-=======
-	# if v.idx is zero vector (i.e. first iteration of L0_reg), running _iht_indices should
-	# set v.idx = 1 for the k largest terms in v.df
->>>>>>> 7212c560
 	v.df[1:10000] .= rand(10000)
 	p = sortperm(v.df, rev = true)
 	top_k_index = p[1:10]
@@ -147,11 +134,7 @@
 end
 
 @testset "project_group_sparse!" begin
-<<<<<<< HEAD
 	srand(1914) 
-=======
-	srand(1914)
->>>>>>> 7212c560
     m, n, k = 2, 3, 20
 	y = randn(k);
 	group = rand(1:5, k);
